--- conflicted
+++ resolved
@@ -1,7 +1,6 @@
-<<<<<<< HEAD
 // Additional interface definitions
 import { ActivityType, ContactAssignment } from "@shared/schema";
-=======
+
 // Re-export shared types for consistency across client and server
 export type {
   User,
@@ -14,8 +13,6 @@
   Setting,
 } from "@shared/schema";
 export { ActivityType, ContactStatus } from "@shared/schema";
->>>>>>> fe698790
-
 
 export interface DashboardStats {
   sentInvoices: number;
@@ -42,24 +39,5 @@
   status: string;
   clubId: number | null;
   createdAt: string;
-<<<<<<< HEAD
   contactAssignments: ContactAssignment[];
-}
-
-export interface Notification {
-  id: number;
-  contactId: number;
-  message: string;
-  isRead: boolean | null;
-  relatedTo: string;
-  relatedId: number;
-  createdAt: string;
-}
-
-// Import and re-export types from shared schema (avoiding conflicts)
-export type { Contact, ContactAssignment, Setting } from "@shared/schema";
-export { ContactStatus, ActivityType } from "@shared/schema";
-=======
-  contactAssignments: any[];
-}
->>>>>>> fe698790
+}