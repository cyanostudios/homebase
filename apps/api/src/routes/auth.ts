--- conflicted
+++ resolved
@@ -1,8 +1,6 @@
 import { FastifyPluginAsync } from 'fastify';
 
-<<<<<<< HEAD
-// Placeholder implementations will be replaced with real logic
-export default async function authRoute(app: FastifyInstance) {
+const authRoutes: FastifyPluginAsync = async (app) => {
   app.post('/auth/login', async () => {
     // Handle login via magic link or OAuth2
     return { token: 'placeholder' };
@@ -17,14 +15,6 @@
     // Invalidate the current session
     return { success: true };
   });
-}
-=======
-const authRoutes: FastifyPluginAsync = async (app) => {
-  app.post('/auth/login', async (request, reply) => {
-    app.log.info('Auth login placeholder');
-    return { message: 'login placeholder' };
-  });
 };
 
-export default authRoutes;
->>>>>>> ae386251
+export default authRoutes;