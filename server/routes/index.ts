import type { Express, Request, Response } from "express";
import { createServer, type Server } from "http";
import { storage } from "../storage";
import { db } from "../db";
import { sql } from "drizzle-orm";

export async function registerRoutes(app: Express): Promise<Server> {
  app.use("/api/*", (req, _res, next) => {
    console.log(`API route hit: ${req.method} ${req.path}`);
    next();
  });

  app.get("/api/health", async (_req: Request, res: Response) => {
    try {
      await db.execute(sql`SELECT 1`);
      res.json({ status: "ok", database: "connected", timestamp: new Date().toISOString() });
    } catch {
      res.status(500).json({ status: "error", database: "disconnected", message: "Database connection failed", timestamp: new Date().toISOString() });
    }
  });

  app.get("/api/production-test", async (_req: Request, res: Response) => {
    const diagnostics: any = {
      message: "Production API endpoint test",
      environment: process.env.NODE_ENV || "development",
      databaseUrlExists: !!process.env.DATABASE_URL,
      timestamp: new Date().toISOString(),
    };

    try {
      await db.execute(sql`SELECT 1 as test`);
      diagnostics.connectionTest = "SUCCESS";
    } catch (error: any) {
      diagnostics.connectionTest = `FAILED: ${error.message}`;
<<<<<<< HEAD
      diagnostics.connectionError = error.stack;
    }

    // Test table existence
    try {
      const result = await db.execute(sql`SELECT COUNT(*) as count FROM invoices`);
      const data = result.rows || result;
      const row = Array.isArray(data) ? data[0] : data;
      diagnostics.directInvoiceCount = row?.count || 0;
    } catch (error: any) {
      diagnostics.directInvoiceCount = `FAILED: ${error.message}`;
=======
>>>>>>> b0a3d6b2
    }

    try {
      const invoices = await storage.getInvoices();
      diagnostics.storageMatchCount = invoices.length;
      diagnostics.storageTest = "SUCCESS";
    } catch (error: any) {
      diagnostics.storageTest = `FAILED: ${error.message}`;
    }

    res.json(diagnostics);
  });

  app.get("/api/test", (_req: Request, res: Response) => {
    res.json({ status: "API routes working", timestamp: new Date().toISOString(), environment: process.env.NODE_ENV || "development" });
  });

  const httpServer = createServer(app);
  return httpServer;
}<|MERGE_RESOLUTION|>--- conflicted
+++ resolved
@@ -32,10 +32,8 @@
       diagnostics.connectionTest = "SUCCESS";
     } catch (error: any) {
       diagnostics.connectionTest = `FAILED: ${error.message}`;
-<<<<<<< HEAD
-      diagnostics.connectionError = error.stack;
+diagnostics.connectionError = error.stack;
     }
-
     // Test table existence
     try {
       const result = await db.execute(sql`SELECT COUNT(*) as count FROM invoices`);
@@ -44,8 +42,7 @@
       diagnostics.directInvoiceCount = row?.count || 0;
     } catch (error: any) {
       diagnostics.directInvoiceCount = `FAILED: ${error.message}`;
-=======
->>>>>>> b0a3d6b2
+    }
     }
 
     try {
