--- conflicted
+++ resolved
@@ -55,16 +55,12 @@
     console.error("CRITICAL: Database connection failed. Application may not function correctly.");
   }
   
-  // If database is connected but tables don't exist, create schema
-  if (dbStatus.connected && !dbStatus.tablesExist) {
-<<<<<<< HEAD
-    console.log("Database tables don't exist, but invoices table has been created manually.");
-    console.log("Database initialized with invoices table.");
-=======
-    log("Database tables don't exist, but invoices table has been created manually.");
-    log("The 'matches' table has been renamed to 'invoices' successfully.");
->>>>>>> b0a3d6b2
-  }
+// If database is connected but tables don't exist, create schema
+if (dbStatus.connected && !dbStatus.tablesExist) {
+  log("Database tables don't exist, but invoices table has been created manually.");
+  log("Database initialized with invoices table.");
+  log("The 'matches' table has been renamed to 'invoices' successfully.");
+}
   
   const server = await registerRoutes(app);
 
